--- conflicted
+++ resolved
@@ -9,11 +9,7 @@
   SlideToggle,
   IndexList,
 } from 'src/clockface'
-<<<<<<< HEAD
-=======
-import IndexList from 'src/shared/components/index_views/IndexList'
 import download from 'src/external/download'
->>>>>>> 6d0654d0
 
 import {Task, TaskStatus} from 'src/types/v2/tasks'
 
