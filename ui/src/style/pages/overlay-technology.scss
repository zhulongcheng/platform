/*
  Styles for Overlay Technology (aka Cell Edit Mode)
  ------------------------------------------------------
*/

$overlay-controls-height: 60px;
$overlay-controls-bg: $g2-kevlar;
$overlay-z: 100;

.overlay-technology {
  position: absolute;
  top: 0;
  bottom: 0;
  right: 0;
  z-index: $overlay-z;
  padding: 0 30px;

  /*
    Semi-transparent gradient in background
    Makes it possible to leave opacity alone
  */
  &:before {
    content: '';
    display: block;
    position: absolute;
    top: 0;
    left: 0;
    width: 100%;
    height: 100%;
    @include gradient-diag-down($c-pool,$c-comet);
    opacity: 0.7;
    z-index: -1;
  }

  .overlay-controls {
    padding: 0 18px;
    position: relative;
    display: flex;
    align-items: center;
    justify-content: space-between;
    flex: 0 0 $overlay-controls-height;
    width: 100%;
    left: 0;
    border: 0;
    background-color: $g2-kevlar;
  }
  .overlay-controls--right {
    display: flex;
    align-items: center;
    flex-wrap: nowrap;

    .toggle {
      margin: 0 0 0 5px;
    }
    p {
      font-weight: 600;
      color: $g13-mist;
      margin: 0 6px 0 0;
      @include no-user-select;
      white-space: nowrap;
    }
  }
  .overlay--graph-name {
    margin: 0;
    font-size: 17px;
    font-weight: 400;
    text-transform: uppercase;
    @include no-user-select;
  }
}
.overlay-technology--editor {
  display: flex;
  flex-direction: column;
  align-items: stretch;
  height: 100%;
}
.overlay-technology--editor .query-maker--empty {
  margin-bottom: 8px;
}
.overlay-controls .confirm-buttons {
  margin-left: 32px;
}

/* Graph editing in Dashboards is a little smaller so the dash can be seen in the background */
.overlay-technology .graph {
  margin: 0 15%;
}
.overlay-technology .query-maker {
<<<<<<< HEAD
  flex: 1 0 0%;
  padding: 0 8px;
  border-radius: 0 0 $radius $radius;
=======
  flex: 1 0 0;
  padding: 0 18px;
  margin: 0;
>>>>>>> 246cf75c
  background-color: $g2-kevlar;
}
.overlay-technology .query-maker--tabs {
  margin-top: 0;
}
.overlay-technology .query-maker--tab-contents {
  margin-bottom: 8px;
}<|MERGE_RESOLUTION|>--- conflicted
+++ resolved
@@ -86,15 +86,9 @@
   margin: 0 15%;
 }
 .overlay-technology .query-maker {
-<<<<<<< HEAD
   flex: 1 0 0%;
-  padding: 0 8px;
-  border-radius: 0 0 $radius $radius;
-=======
-  flex: 1 0 0;
   padding: 0 18px;
   margin: 0;
->>>>>>> 246cf75c
   background-color: $g2-kevlar;
 }
 .overlay-technology .query-maker--tabs {
