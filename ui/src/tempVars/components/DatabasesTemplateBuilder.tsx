--- conflicted
+++ resolved
@@ -1,5 +1,4 @@
 import React, {PureComponent} from 'react'
-import {getDeep} from 'src/utils/wrappers'
 
 import {ErrorHandling} from 'src/shared/decorators/errors'
 import {showDatabases} from 'src/shared/apis/metaQuery'
@@ -34,13 +33,8 @@
   }
 
   public render() {
-<<<<<<< HEAD
-    const {template, onChooseValue} = this.props
+    const {template, onUpdateDefaultTemplateValue} = this.props
     const {databasesStatus} = this.state
-=======
-    const {databases, databasesStatus} = this.state
-    const {onUpdateDefaultTemplateValue} = this.props
->>>>>>> a2aa8859
 
     return (
       <div className="temp-builder databases-temp-builder">
@@ -53,20 +47,10 @@
         <TemplateMetaQueryPreview
           items={template.values}
           loadingStatus={databasesStatus}
-<<<<<<< HEAD
-          onChoose={onChooseValue}
-=======
-          defaultValue={this.defaultValue}
           onUpdateDefaultTemplateValue={onUpdateDefaultTemplateValue}
->>>>>>> a2aa8859
         />
       </div>
     )
-  }
-  private get defaultValue(): string {
-    const {template} = this.props
-    const defaultTemplateValue = template.values.find(v => v.default)
-    return getDeep<string>(defaultTemplateValue, 'value', '')
   }
 
   private async loadDatabases(): Promise<void> {
